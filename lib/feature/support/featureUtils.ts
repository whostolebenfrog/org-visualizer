/*
 * Copyright © 2019 Atomist, Inc.
 *
 * Licensed under the Apache License, Version 2.0 (the "License");
 * you may not use this file except in compliance with the License.
 * You may obtain a copy of the License at
 *
 *     http://www.apache.org/licenses/LICENSE-2.0
 *
 * Unless required by applicable law or agreed to in writing, software
 * distributed under the License is distributed on an "AS IS" BASIS,
 * WITHOUT WARRANTIES OR CONDITIONS OF ANY KIND, either express or implied.
 * See the License for the specific language governing permissions and
 * limitations under the License.
 */

import * as _ from "lodash";
import { defaultedToDisplayableFingerprintName } from "../DefaultFeatureManager";
import {
    FingerprintCensus,
    FingerprintStatus,
} from "../FeatureManager";

<<<<<<< HEAD
export function relevantFingerprints(mfs: ManagedFingerprints,
                                     test: (mf: ManagedFingerprint) => boolean): ManagedFingerprints {
    const clone: ManagedFingerprints = _.cloneDeep(mfs);
=======
export function relevantFingerprints(mfs: FingerprintCensus, test: (mf: FingerprintStatus) => boolean): FingerprintCensus {
    const clone: FingerprintCensus = _.cloneDeep(mfs);
>>>>>>> 49ac7045
    for (const featureAndFingerprints of clone.features) {
        featureAndFingerprints.fingerprints = featureAndFingerprints.fingerprints.filter(test);
    }
    clone.features = clone.features.filter(f => f.fingerprints.length > 0);
    return clone;
}

export function allManagedFingerprints(mfs: FingerprintCensus): FingerprintStatus[] {
    return _.uniqBy(_.flatMap(mfs.features, f => f.fingerprints), mf => mf.name);
}<|MERGE_RESOLUTION|>--- conflicted
+++ resolved
@@ -15,20 +15,13 @@
  */
 
 import * as _ from "lodash";
-import { defaultedToDisplayableFingerprintName } from "../DefaultFeatureManager";
 import {
     FingerprintCensus,
     FingerprintStatus,
 } from "../FeatureManager";
 
-<<<<<<< HEAD
-export function relevantFingerprints(mfs: ManagedFingerprints,
-                                     test: (mf: ManagedFingerprint) => boolean): ManagedFingerprints {
-    const clone: ManagedFingerprints = _.cloneDeep(mfs);
-=======
 export function relevantFingerprints(mfs: FingerprintCensus, test: (mf: FingerprintStatus) => boolean): FingerprintCensus {
     const clone: FingerprintCensus = _.cloneDeep(mfs);
->>>>>>> 49ac7045
     for (const featureAndFingerprints of clone.features) {
         featureAndFingerprints.fingerprints = featureAndFingerprints.fingerprints.filter(test);
     }
