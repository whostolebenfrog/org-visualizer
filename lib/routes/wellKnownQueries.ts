--- conflicted
+++ resolved
@@ -19,6 +19,7 @@
     InMemoryProject,
     InMemoryProjectFile,
 } from "@atomist/automation-client";
+import { ProjectAnalysis } from "@atomist/sdm-pack-analysis";
 import { DeliveryPhases } from "@atomist/sdm-pack-analysis/lib/analysis/phases";
 import { DockerFileParser } from "@atomist/sdm-pack-docker";
 import {
@@ -30,7 +31,10 @@
 import * as _ from "lodash";
 import { CodeMetricsElement } from "../element/codeMetricsElement";
 import { PackageLock } from "../element/packageLock";
-import { Queries } from "../feature/queries";
+import {
+    Analyzed,
+    Queries,
+} from "../feature/queries";
 import {
     treeBuilder,
     TreeBuilder,
@@ -40,14 +44,6 @@
     OrgGrouper,
     ProjectAnalysisGrouper,
 } from "./projectAnalysisResultUtils";
-<<<<<<< HEAD
-=======
-import {
-    Analyzed,
-    Queries,
-} from "../feature/queries";
-import { ProjectAnalysis } from "@atomist/sdm-pack-analysis";
->>>>>>> 2f7c728d
 
 /**
  * Well known queries against our repo cohort
