--- conflicted
+++ resolved
@@ -15,21 +15,12 @@
  */
 
 import { ExpressCustomizer } from "@atomist/automation-client/lib/configuration";
-<<<<<<< HEAD
-import { Express, RequestHandler } from "express";
-import { ProjectAnalysisResultStore } from "../analysis/offline/persist/ProjectAnalysisResultStore";
-import { featureManager, setIdeal } from "./features";
-=======
 import {
     Express,
     RequestHandler,
 } from "express";
 import { ProjectAnalysisResultStore } from "../analysis/offline/persist/ProjectAnalysisResultStore";
-import {
-    featureManager,
-    setIdeal,
-} from "./features";
->>>>>>> 2f7c728d
+import { featureManager, setIdeal } from "./features";
 import { WellKnownQueries } from "./wellKnownQueries";
 
 import { logger } from "@atomist/automation-client";
@@ -37,10 +28,7 @@
     FP,
     PossibleIdeal,
 } from "@atomist/sdm-pack-fingerprints";
-<<<<<<< HEAD
 import * as bodyParser from "body-parser";
-=======
->>>>>>> 2f7c728d
 import * as _ from "lodash";
 import { featureQueriesFrom } from "../feature/featureQueries";
 import {
@@ -50,7 +38,6 @@
 
 // tslint:disable-next-line
 const serveStatic = require("serve-static");
-
 
 /**
  * Add the org page route to Atomist SDM Express server.
